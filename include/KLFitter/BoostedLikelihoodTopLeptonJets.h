--- conflicted
+++ resolved
@@ -231,93 +231,6 @@
   /* @} */
 
  protected:
-<<<<<<< HEAD
-/**
-  * A flag for using a fixed top mass (true) or not (false).
-  */
-bool fFlagTopMassFixed;
-
-/**
-  * A flag for using the measured jet masses (true) instead of
-  * parton masses (false);
-  */
-bool fFlagUseJetMass;
-
-/**
-  *  Flag for using ResolutionBase::GetSigma() to retrieve the parameter ranges
-  */
-bool fFlagGetParSigmasFromTFs;
-
-/**
-  * Return the neutrino pz solutions from the measured values
-  * and the W mass.
-  * @return A vector with 0, 1 or 2 neutrino pz solutions.
-  */
-virtual std::vector<double> GetNeutrinoPzSolutions();
-
-/**
-  * Calculates the neutrino pz solutions from the measured values
-  * and the W mass. An additional particle to be added to the
-  * charged lepton may be specified, for example a photon
-  * in ttbargamma, which is radiated from the leptonic W
-  * or the charged lepton;
-  * @param additionalParticle Pointer to a 4-vector of a particle which is
-  * added to the charged lepton in the calculation
-  * @return A vector with 0, 1 or 2 neutrino pz solutions.
-  */
-std::vector<double> CalculateNeutrinoPzSolutions(TLorentzVector * additionalParticle = 0x0);
-
-/**
-  * Save permuted particles.
-  */
-int SavePermutedParticles();
-
-/**
-  * Save resolution functions.
-  */
-int SaveResolutionFunctions();
-
-/**
-  * Set model parton mass according to fFlagUseJetMass.
-  * @param jetmass The jet mass.
-  * @param quarkmass The quark mass.
-  * @param px The parton px (will be modified, if necessary).
-  * @param py The parton py (will be modified, if necessary).
-  * @param pz The parton pz (will be modified, if necessary).
-  * @param e The parton energy (not modified).
-  * @return The parton mass.
-  */
-inline double SetPartonMass(double jetmass, double quarkmass, double *px, double *py, double *pz, double e) {
-  double mass(0.);
-  if (fFlagUseJetMass) {
-    mass = jetmass > 0. ? jetmass : 0.;
-  } else {
-    mass = quarkmass;
-  }
-  double p_orig = sqrt(*px * *px + *py * *py + *pz * *pz);
-  double p_newmass = sqrt(e * e - mass * mass);
-  double scale = p_newmass / p_orig;
-  *px *= scale;
-  *py *= scale;
-  *pz *= scale;
-  return mass;
-}
-
-/**
-  * The values of the x component of the missing ET.
-  */
-double ETmiss_x;
-
-/**
-  * The values of the y component of the missing ET.
-  */
-double ETmiss_y;
-
-/**
-  * The values of the total scalar ET.
-  */
-double SumET;
-=======
   /**
    * A flag for using a fixed top mass (true) or not (false).
    */
@@ -388,7 +301,6 @@
     pz *= scale;
     return mass;
   }
->>>>>>> 57d791ff
 
   /**
    * The values of the x component of the missing ET.
