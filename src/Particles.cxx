/*
 * Copyright (c) 2009--2018, the KLFitter developer team
 *
 * This file is part of KLFitter.
 *
 * KLFitter is free software: you can redistribute it and/or modify it
 * under the terms of the GNU Lesser General Public License as published by
 * the Free Software Foundation, either version 3 of the License, or (at
 * your option) any later version.
 *
 * KLFitter is distributed in the hope that it will be useful, but WITHOUT
 * ANY WARRANTY; without even the implied warranty of MERCHANTABILITY or
 * FITNESS FOR A PARTICULAR PURPOSE. See the GNU Lesser General Public
 * License for more details.
 *
 * You should have received a copy of the GNU Lesser General Public License
 * along with KLFitter. If not, see <http://www.gnu.org/licenses/>.
 */

#include "KLFitter/Particles.h"

#include <iostream>

#include "TLorentzVector.h"

namespace KLFitter {
// ---------------------------------------------------------
<<<<<<< HEAD
KLFitter::Particles::Particles() = default;

// ---------------------------------------------------------
KLFitter::Particles::Particles(const KLFitter::Particles& o) :
    fNamePartons(std::vector<std::string>{o.fNamePartons}),
    fNameElectrons(std::vector<std::string>{o.fNameElectrons}),
    fNameMuons(std::vector<std::string>{o.fNameMuons}),
    fNameTaus(std::vector<std::string>{o.fNameTaus}),
    fNameNeutrinos(std::vector<std::string>{o.fNameNeutrinos}),
    fNameBosons(std::vector<std::string>{o.fNameBosons}),
    fNamePhotons(std::vector<std::string>{o.fNamePhotons}),
    fNameTracks(std::vector<std::string>{o.fNameTracks}),
    fJetIndex(std::vector<int>{o.fJetIndex}),
    fElectronIndex(std::vector<int>{o.fElectronIndex}),
    fMuonIndex(std::vector<int>{o.fMuonIndex}),
    fPhotonIndex(std::vector<int>{o.fPhotonIndex}),
    fTrackIndex(std::vector<int>{o.fTrackIndex}),
    fTrueFlavor(std::vector<TrueFlavorType>{o.fTrueFlavor}),
    fIsBTagged(std::vector<bool>{o.fIsBTagged}),
    fBTaggingEfficiency(std::vector<double>{o.fBTaggingEfficiency}),
    fBTaggingRejection(std::vector<double>{o.fBTaggingRejection}),
    fBTagWeight(std::vector<double>{o.fBTagWeight}),
    fBTagWeightSet(std::vector<bool>{o.fBTagWeightSet}),
    fElectronDetEta(std::vector<double>{o.fElectronDetEta}),
    fMuonDetEta(std::vector<double>{o.fMuonDetEta}),
    fJetDetEta(std::vector<double>{o.fJetDetEta}),
    fPhotonDetEta(std::vector<double>{o.fPhotonDetEta}),
    fElectronCharge(std::vector<float>{o.fElectronCharge}),
    fMuonCharge(std::vector<float>{o.fMuonCharge}),
    fUncertainties(std::vector <std::vector<double>>{o.fUncertainties}) {

  // Make deep copies of the vectors of unique pointers.
  fPartons.reserve(o.fPartons.size());
  for (const auto& i : o.fPartons) {
    fPartons.emplace_back(new TLorentzVector{*i});
  }

  fElectrons.reserve(o.fElectrons.size());
  for (const auto& i : o.fElectrons) {
    fElectrons.emplace_back(new TLorentzVector{*i});
  }

  fMuons.reserve(o.fMuons.size());
  for (const auto& i : o.fMuons) {
    fMuons.emplace_back(new TLorentzVector{*i});
  }

  fTaus.reserve(o.fTaus.size());
  for (const auto& i : o.fTaus) {
    fTaus.emplace_back(new TLorentzVector{*i});
  }

  fNeutrinos.reserve(o.fNeutrinos.size());
  for (const auto& i : o.fNeutrinos) {
    fNeutrinos.emplace_back(new TLorentzVector{*i});
  }

  fBosons.reserve(o.fBosons.size());
  for (const auto& i : o.fBosons) {
    fBosons.emplace_back(new TLorentzVector{*i});
  }

  fPhotons.reserve(o.fPhotons.size());
  for (const auto& i : o.fPhotons) {
    fPhotons.emplace_back(new TLorentzVector{*i});
  }

  fTracks.reserve(o.fTracks.size());
  for (const auto& i : o.fTracks) {
    fTracks.emplace_back(new TLorentzVector{*i});
  }
}

// ---------------------------------------------------------
KLFitter::Particles::~Particles() = default;

// ---------------------------------------------------------
KLFitter::Particles& KLFitter::Particles::operator=(const KLFitter::Particles& o) {
  fNamePartons = o.fNamePartons;
  fNameElectrons = o.fNameElectrons;
  fNameMuons = o.fNameMuons;
  fNameTaus = o.fNameTaus;
  fNameNeutrinos = o.fNameNeutrinos;
  fNameBosons = o.fNameBosons;
  fNamePhotons = o.fNamePhotons;
  fNameTracks = o.fNameTracks;

  fJetIndex = o.fJetIndex;
  fElectronIndex = o.fElectronIndex;
  fMuonIndex = o.fMuonIndex;
  fPhotonIndex = o.fPhotonIndex;
  fTrackIndex = o.fTrackIndex;

  fTrueFlavor = o.fTrueFlavor;
  fIsBTagged = o.fIsBTagged;
  fBTaggingEfficiency = o.fBTaggingEfficiency;
  fBTaggingRejection = o.fBTaggingRejection;
  fBTagWeight = o.fBTagWeight;
  fBTagWeightSet = o.fBTagWeightSet;
  fElectronDetEta = o.fElectronDetEta;
  fMuonDetEta = o.fMuonDetEta;
  fJetDetEta = o.fJetDetEta;
  fPhotonDetEta = o.fPhotonDetEta;
  fElectronCharge = o.fElectronCharge;
  fMuonCharge = o.fMuonCharge;
  fUncertainties = o.fUncertainties;

  // Make deep copies of the vectors of unique pointers.
  fPartons = std::vector<std::unique_ptr<TLorentzVector> >{};
  fPartons.reserve(o.fPartons.size());
  for (const auto& i : o.fPartons) {
    fPartons.emplace_back(new TLorentzVector{*i});
  }
=======
Particles::Particles() = default;

// ---------------------------------------------------------
Particles::Particles(const Particles& o) = default;
>>>>>>> a66eb759

// ---------------------------------------------------------
Particles::~Particles() = default;

<<<<<<< HEAD
  fTracks = std::vector<std::unique_ptr<TLorentzVector> >{};
  fTracks.reserve(o.fTracks.size());
  for (const auto& i : o.fTracks) {
    fTracks.emplace_back(new TLorentzVector{*i});
  }

  return *this;
}
=======
// ---------------------------------------------------------
Particles& Particles::operator=(const Particles& o) = default;
>>>>>>> a66eb759

// ---------------------------------------------------------
int Particles::AddParticle(const TLorentzVector& particle, double DetEta, float LepCharge, Particles::ParticleType ptype, std::string name, int measuredindex) {
  // get particle container
  auto container = ParticleContainer(ptype);

  // check if container exists
  if (!container) {
    std::cout << "KLFitter::Particles::AddParticle(). Container does not exist." << std::endl;
    return 0;
  }

  // check name
  if (name == "")
    name = Form("particle_%i", NParticles());

  // get index and type
  TLorentzVector* vect = 0;
  int index = 0;
  Particles::ParticleType temptype = kParton;

  // check if particle with name exists already
  if (!FindParticle(name, vect, &index, &temptype)) {
    container->emplace_back(particle);
    ParticleNameContainer(ptype)->push_back(name);
    if (ptype == Particles::kElectron) {
      m_electron_indices.push_back(measuredindex);
      m_electron_det_etas.push_back(DetEta);
      m_electron_charges.push_back(LepCharge);
    } else if (ptype == Particles::kMuon) {
      m_muon_indices.push_back(measuredindex);
      m_muon_det_etas.push_back(DetEta);
      m_muon_charges.push_back(LepCharge);
    } else if (ptype == Particles::kPhoton) {
      m_photon_indices.push_back(measuredindex);
      m_photon_det_etas.push_back(DetEta);
    }
  } else {
    std::cout << "KLFitter::Particles::AddParticle(). Particle with the name " << name << " exists already." << std::endl;
    return 0;
  }

  if (fabs(particle.P()/particle.E()-1) > 1.e-6 && particle.M() < 0) {  // No Warning if P differs less than 1e-6 from E
    std::cout << "KLFitter::Particles::AddParticle(). WARNING : A particle with negative mass " << particle.M() << " of type " << ptype << " was added." << std::endl;
    return 1;
  }

  // no error
  return 1;
}

// --------------------------------------------------------- // THIS FUNCTION IS TO BE REMOVED IN THE NEXT MAJOR RELEASE
int Particles::AddParticle(const TLorentzVector* const particle, double DetEta, float LepCharge, Particles::ParticleType ptype, std::string name, int measuredindex) {
  return AddParticle(*particle, DetEta, LepCharge, ptype, name, measuredindex);
}

// ---------------------------------------------------------
int Particles::AddParticle(const TLorentzVector& particle, double DetEta, Particles::ParticleType ptype, std::string name, int measuredindex, bool isBtagged, double bTagEff, double bTagRej, TrueFlavorType trueflav, double btagweight) {
  // get particle container
  auto container = ParticleContainer(ptype);

  // check if container exists
  if (!container) {
    std::cout << "KLFitter::Particles::AddParticle(). Container does not exist." << std::endl;
    return 0;
  }

  // check name
  if (name == "")
    name = Form("particle_%i", NParticles());

  // get index and type
  TLorentzVector* vect = 0;
  int index = 0;
  Particles::ParticleType temptype = kParton;

  // check if particle with name exists already
  if (!FindParticle(name, vect, &index, &temptype)) {
    container->emplace_back(particle);
    ParticleNameContainer(ptype)->push_back(name);
    if (ptype == Particles::kParton) {
      m_true_flavors.push_back(trueflav);
      m_jet_btagged_bools.push_back(isBtagged);
      m_btag_efficiencies.push_back(bTagEff);
      m_btag_rejections.push_back(bTagRej);
      m_jet_indices.push_back(measuredindex);
      m_jet_det_etas.push_back(DetEta);
      m_btag_weights.push_back(btagweight);
      if (btagweight != 999) {
        m_btag_weights_set.push_back(true);
      } else {
        m_btag_weights_set.push_back(false);
      }
<<<<<<< HEAD
    } else if (ptype == KLFitter::Particles::kElectron) {
      fElectronIndex.push_back(measuredindex);
      fElectronDetEta.push_back(DetEta);
    } else if (ptype == KLFitter::Particles::kMuon) {
      fMuonIndex.push_back(measuredindex);
      fMuonDetEta.push_back(DetEta);
    } else if (ptype == KLFitter::Particles::kPhoton) {
      fPhotonIndex.push_back(measuredindex);
      fPhotonDetEta.push_back(DetEta);
    } else if (ptype == KLFitter::Particles::kTrack) {
      fTrackIndex.push_back(measuredindex);
=======
    } else if (ptype == Particles::kElectron) {
      m_electron_indices.push_back(measuredindex);
      m_electron_det_etas.push_back(DetEta);
    } else if (ptype == Particles::kMuon) {
      m_muon_indices.push_back(measuredindex);
      m_muon_det_etas.push_back(DetEta);
    } else if (ptype == Particles::kPhoton) {
      m_photon_indices.push_back(measuredindex);
      m_photon_det_etas.push_back(DetEta);
>>>>>>> a66eb759
    }
  } else {
    std::cout << "KLFitter::Particles::AddParticle(). Particle with the name " << name << " exists already." << std::endl;
    return 0;
  }

  if (fabs(particle.P()/particle.E()-1) > 1.e-6 && particle.M() < 0) {  // No Warning if P differs less than 1e-6 from E
    std::cout << "KLFitter::Particles::AddParticle(). WARNING : A particle with negative mass " << particle.M() << " of type " << ptype << " was added." << std::endl;
    return 1;
  }

  // no error
  return 1;
}

// --------------------------------------------------------- // THIS FUNCTION IS TO BE REMOVED IN THE NEXT MAJOR RELEASE
int Particles::AddParticle(const TLorentzVector* const particle, double DetEta, Particles::ParticleType ptype, std::string name, int measuredindex, bool isBtagged, double bTagEff, double bTagRej, TrueFlavorType trueflav, double btagweight) {
  return AddParticle(*particle, DetEta, ptype, name, measuredindex, isBtagged, bTagEff, bTagRej, trueflav, btagweight);
}

// ---------------------------------------------------------
int Particles::AddParticle(const TLorentzVector& particle, Particles::ParticleType ptype, std::string name, int measuredindex, bool isBtagged, double bTagEff, double bTagRej, TrueFlavorType trueflav, double btagweight) {
  return AddParticle(particle, -999, ptype, name, measuredindex, isBtagged, bTagEff, bTagRej, trueflav, btagweight);
}

// --------------------------------------------------------- // THIS FUNCTION IS TO BE REMOVED IN THE NEXT MAJOR RELEASE
int Particles::AddParticle(const TLorentzVector* const particle, Particles::ParticleType ptype, std::string name, int measuredindex, bool isBtagged, double bTagEff, double bTagRej, TrueFlavorType trueflav, double btagweight) {
  return AddParticle(*particle, ptype, name, measuredindex, isBtagged, bTagEff, bTagRej, trueflav, btagweight);
}

// ---------------------------------------------------------
int Particles::AddParticle(const TLorentzVector& particle, Particles::ParticleType ptype, std::string name, int measuredindex, TrueFlavorType trueflav, double btagweight) {
  return AddParticle(particle, -999, ptype, name, measuredindex, false, -1., -1., trueflav, btagweight);
}

// --------------------------------------------------------- 
int KLFitter::Particles::AddParticle(const TLorentzVector& particle, KLFitter::Particles::ParticleType ptype, std::string name, int measuredindex, const std::vector<double> &uncertainies)
{

  AddParticle(particle, -999, ptype, name, measuredindex, Particles::TrueFlavorType::kNone, 999);

  fUncertainties.push_back(uncertainies);
  
  // no error
  return 1;
        
}

// --------------------------------------------------------- // THIS FUNCTION IS TO BE REMOVED IN THE NEXT MAJOR RELEASE
int Particles::AddParticle(const TLorentzVector* const particle, Particles::ParticleType ptype, std::string name, int measuredindex, TrueFlavorType trueflav, double btagweight) {
  return AddParticle(*particle, ptype, name, measuredindex, trueflav, btagweight);
}

// ---------------------------------------------------------
int Particles::RemoveParticle(int index, Particles::ParticleType ptype) {
  // check container and index
  if (!CheckIndex(*ParticleContainer(ptype), index))
    return 0;

  // remove particle
  ParticleContainer(ptype)->erase(ParticleContainer(ptype)->begin() + index);
  ParticleNameContainer(ptype)->erase(ParticleNameContainer(ptype)->begin() + index);

  // no error
  return 1;
}

// ---------------------------------------------------------
int Particles::RemoveParticle(const std::string& name) {
  // get index and type
  TLorentzVector* vect = 0;
  int index = 0;
  Particles::ParticleType ptype = kParton;

  // remove particle
  if (FindParticle(name, vect, &index, &ptype)) {
    return RemoveParticle(index, ptype);
  } else {
    std::cout << "KLFitter::Particles::RemoveParticles(). Could not find particle with name " << name << "." << std::endl;
    return 0;
  }
}

// ---------------------------------------------------------
TLorentzVector* Particles::Particle(const std::string& name) {
  TLorentzVector* particle = 0;
  int index = 0;
  Particles::ParticleType ptype = kParton;

  // find particle
  if (!FindParticle(name, particle, &index, &ptype)) {
    std::cout << "KLFitter::Particles::Particle(). Could not find particles." << std::endl;
    return 0;
  }

  // return 4-vector
  return particle;
}

// ---------------------------------------------------------
TLorentzVector* Particles::Particle(int index, Particles::ParticleType ptype) {
  // get particle container
  auto container = ParticleContainer(ptype);

  if (index < 0 || index > NParticles(ptype)) {
    std::cout << "KLFitter::Particles::Particle(). Index out of range." << std::endl;
    return 0;
  }

  // return pointer
  return &container->at(index);
}

// ---------------------------------------------------------
int Particles::FindParticle(const std::string& name, TLorentzVector* &particle, int *index, Particles::ParticleType *ptype) {
  // loop over all partons
  unsigned int npartons = m_parton_names.size();
  for (unsigned int i = 0; i < npartons; ++i)
    if (name == m_parton_names[i]) {
      particle = &m_partons[i];
      *index = i;
      *ptype = Particles::kParton;
      return 1;
    }

  // loop over all electrons
  unsigned int nelectrons = m_electron_names.size();
  for (unsigned int i = 0; i < nelectrons; ++i)
    if (name == m_electron_names[i]) {
      particle = &m_electrons[i];
      *index = i;
      *ptype = Particles::kElectron;
      return 1;
    }

  // loop over all muons
  unsigned int nmuons = m_muon_names.size();
  for (unsigned int i = 0; i < nmuons; ++i)
    if (name == m_muon_names[i]) {
      particle = &m_muons[i];
      *index = i;
      *ptype = Particles::kMuon;
      return 1;
    }

  // loop over all taus
  unsigned int ntaus = m_tau_names.size();
  for (unsigned int i = 0; i < ntaus; ++i)
    if (name == m_tau_names[i]) {
      particle = &m_taus[i];
      *index = i;
      *ptype = Particles::kTau;
      return 1;
    }

  // loop over all neutrinos
  unsigned int nneutrinos = m_neutrino_names.size();
  for (unsigned int i = 0; i < nneutrinos; ++i)
    if (name == m_neutrino_names[i]) {
      particle = &m_neutrinos[i];
      *index = i;
      *ptype = Particles::kNeutrino;
      return 1;
    }

  // loop over all bosons
  unsigned int nbosons = m_boson_names.size();
  for (unsigned int i = 0; i < nbosons; ++i)
    if (name == m_boson_names[i]) {
      particle = &m_bosons[i];
      *index = i;
      *ptype = Particles::kBoson;
      return 1;
    }

  // loop over all photons
  unsigned int nphotons = m_photon_names.size();
  for (unsigned int i = 0; i < nphotons; ++i)
    if (name == m_photon_names[i]) {
      particle = &m_photons[i];
      *index = i;
      *ptype = Particles::kPhoton;
      return 1;
    }

  // loop over all tracks
  unsigned int ntracks = fNameTracks.size();
  for (unsigned int i = 0; i < ntracks; ++i)
    if (name == fNameTracks[i]) {
      particle = fTracks[i].get();
      *index = i;
      *ptype = KLFitter::Particles::kTrack;
      return 1;
    }

  // particle not found
  return 0;
}

// ---------------------------------------------------------
TLorentzVector* Particles::Parton(int index) {
  // no check on index range for CPU-time reasons
  return &m_partons[index];
}

// ---------------------------------------------------------
TLorentzVector* Particles::Electron(int index) {
  // no check on index range for CPU-time reasons
  return &m_electrons[index];
}

// ---------------------------------------------------------
TLorentzVector* Particles::Muon(int index) {
  // no check on index range for CPU-time reasons
  return &m_muons[index];
}

// ---------------------------------------------------------
TLorentzVector* Particles::Tau(int index) {
  // no check on index range for CPU-time reasons
  return &m_taus[index];
}

// ---------------------------------------------------------
TLorentzVector* Particles::Boson(int index) {
  // no check on index range for CPU-time reasons
  return &m_bosons[index];
}

// ---------------------------------------------------------
TLorentzVector* Particles::Neutrino(int index) {
  // no check on index range for CPU-time reasons
  return &m_neutrinos[index];
}

// ---------------------------------------------------------
TLorentzVector* Particles::Photon(int index) {
  // no check on index range for CPU-time reasons
  return &m_photons[index];
}

// ---------------------------------------------------------
<<<<<<< HEAD
TLorentzVector* KLFitter::Particles::Track(int index) {
  // no check on index range for CPU-time reasons
  return fTracks[index].get();
}


// ---------------------------------------------------------
int KLFitter::Particles::NParticles(KLFitter::Particles::ParticleType ptype) {
=======
int Particles::NParticles(KLFitter::Particles::ParticleType ptype) const {
>>>>>>> a66eb759
  return static_cast<int>(ParticleContainer(ptype)->size());
}

// ---------------------------------------------------------
std::string Particles::NameParticle(int index, Particles::ParticleType ptype) const {
  // get particle container
  const auto& container = ParticleContainer(ptype);

  // check container and index
  if (!CheckIndex(*container, index))
    return "";

  // return name
  return ParticleNameContainer(ptype)->at(index);
}

// ---------------------------------------------------------
int Particles::CheckIndex(const std::vector<TLorentzVector>& container, int index) const {
  // check index
  if (index < 0 || index >= static_cast<int>(container.size())) {
    std::cout << "KLFitter::Particles::CheckIndex(). Index out of range." << std::endl;
    return 0;
  }

  // no error
  return 1;
}

// ---------------------------------------------------------
const std::vector<TLorentzVector>* Particles::ParticleContainer(KLFitter::Particles::ParticleType ptype) const {
  // return particle container
  switch (ptype) {
  case Particles::kParton:
    return &m_partons;
    break;
  case Particles::kElectron:
    return &m_electrons;
    break;
  case Particles::kMuon:
    return &m_muons;
    break;
  case Particles::kTau:
    return &m_taus;
    break;
  case Particles::kNeutrino:
    return &m_neutrinos;
    break;
  case Particles::kBoson:
    return &m_bosons;
    break;
  case Particles::kPhoton:
    return &m_photons;
    break;
  }

  // or null pointer
  std::cout << "KLFitter::Particles::ParticleContainer(). Particle type unknown." << std::endl;
  return 0;
}

// ---------------------------------------------------------
std::vector<TLorentzVector>* Particles::ParticleContainer(KLFitter::Particles::ParticleType ptype) {
  // return particle container
  switch (ptype) {
  case Particles::kParton:
    return &m_partons;
    break;
  case Particles::kElectron:
    return &m_electrons;
    break;
  case Particles::kMuon:
    return &m_muons;
    break;
  case Particles::kTau:
    return &m_taus;
    break;
  case Particles::kNeutrino:
    return &m_neutrinos;
    break;
  case Particles::kBoson:
    return &m_bosons;
    break;
  case Particles::kPhoton:
    return &m_photons;
    break;
  case KLFitter::Particles::kTrack:
    return &fTracks;
    break;
  }

  // or null pointer
  std::cout << "KLFitter::Particles::ParticleContainer(). Particle type unknown." << std::endl;
  return 0;
}

// ---------------------------------------------------------
const std::vector<std::string>* Particles::ParticleNameContainer(KLFitter::Particles::ParticleType ptype) const {
  // return container
<<<<<<< HEAD
  if (ptype == KLFitter::Particles::kParton) {
    return &fNamePartons;
  } else if (ptype == KLFitter::Particles::kElectron) {
    return &fNameElectrons;
  } else if (ptype == KLFitter::Particles::kMuon) {
    return &fNameMuons;
  } else if (ptype == KLFitter::Particles::kTau) {
    return &fNameTaus;
  } else if (ptype == KLFitter::Particles::kBoson) {
    return &fNameBosons;
  } else if (ptype == KLFitter::Particles::kNeutrino) {
    return &fNameNeutrinos;
  } else if (ptype == KLFitter::Particles::kPhoton) {
    return &fNamePhotons;
  } else if (ptype == KLFitter::Particles::kTrack) {
    return &fNameTracks;
=======
  if (ptype == Particles::kParton) {
    return &m_parton_names;
  } else if (ptype == Particles::kElectron) {
    return &m_electron_names;
  } else if (ptype == Particles::kMuon) {
    return &m_muon_names;
  } else if (ptype == Particles::kTau) {
    return &m_tau_names;
  } else if (ptype == Particles::kBoson) {
    return &m_boson_names;
  } else if (ptype == Particles::kNeutrino) {
    return &m_neutrino_names;
  } else if (ptype == Particles::kPhoton) {
    return &m_photon_names;
>>>>>>> a66eb759
  } else {
    // or null pointer
    std::cout << "KLFitter::Particles::ParticleNameContainer(). Particle type not known." << std::endl;
    return 0;
  }
}

// ---------------------------------------------------------
std::vector <std::string>* Particles::ParticleNameContainer(KLFitter::Particles::ParticleType ptype) {
  // return container
  if (ptype == Particles::kParton) {
    return &m_parton_names;
  } else if (ptype == Particles::kElectron) {
    return &m_electron_names;
  } else if (ptype == Particles::kMuon) {
    return &m_muon_names;
  } else if (ptype == Particles::kTau) {
    return &m_tau_names;
  } else if (ptype == Particles::kBoson) {
    return &m_boson_names;
  } else if (ptype == Particles::kNeutrino) {
    return &m_neutrino_names;
  } else if (ptype == Particles::kPhoton) {
    return &m_photon_names;
  } else {
    // or null pointer
    std::cout << "KLFitter::Particles::ParticleNameContainer(). Particle type not known." << std::endl;
    return 0;
  }
}

// ---------------------------------------------------------
double Particles::DetEta(int index, Particles::ParticleType ptype) const {
  if (index < 0 || index > NParticles(ptype)) {
    std::cout << "KLFitter::Particles::DetEta(). Index out of range." << std::endl;
    return 0;
  }

<<<<<<< HEAD
  if (ptype == KLFitter::Particles::kParton) {
    return fJetDetEta[index];
  } else if (ptype == KLFitter::Particles::kElectron) {
    return fElectronDetEta[index];
  } else if (ptype == KLFitter::Particles::kMuon) {
    return fMuonDetEta[index];
  } else if (ptype == KLFitter::Particles::kPhoton) {
    return fPhotonDetEta[index];
  } 
=======
  if (ptype == Particles::kParton) {
    return m_jet_det_etas[index];
  } else if (ptype == Particles::kElectron) {
    return m_electron_det_etas[index];
  } else if (ptype == Particles::kMuon) {
    return m_muon_det_etas[index];
  } else if (ptype == Particles::kPhoton) {
    return m_photon_det_etas[index];
  }
>>>>>>> a66eb759

  // return error value
  return -100;
}

// ---------------------------------------------------------
float Particles::LeptonCharge(int index, Particles::ParticleType ptype) const {
  if (index < 0 || index > NParticles(ptype)) {
    std::cout << "KLFitter::Particles::LepCharge(). Index out of range." << std::endl;
    return 0;
  }

  if (ptype == Particles::kElectron) {
    if (m_electron_charges.size()== 0) {
      return -9;
    } else {
      return m_electron_charges[index];
    }
  } else if (ptype == Particles::kMuon) {
    if (m_muon_charges.size()== 0) {
      return -9;
    } else {
      return m_muon_charges[index];
    }
  } else {
    std::cout << "KLFitter::Particles::LepCharge NO LEPTON TYPE!" << std::endl;
  }

  // return error value
  return -9;
}

// --------------------------------------------------------- 
std::vector<double> KLFitter::Particles::Uncertainties(int index, KLFitter::Particles::ParticleType ptype)
{

  if (index < 0 || index > NParticles(ptype)) {
    std::cout << "KLFitter::Particles::Uncertainties(). Index out of range." << std::endl; 
    return std::vector<double>(); 
  }

  if (ptype == KLFitter::Particles::kTrack)
    return ((fUncertainties)[index]);

  // return error value
  return std::vector<double>();
}

// ---------------------------------------------------------
int Particles::JetIndex(int index) const {
  // no check on index range for CPU-time reasons
  return m_jet_indices[index];
}

// ---------------------------------------------------------
int Particles::ElectronIndex(int index) const {
  // no check on index range for CPU-time reasons
  return m_electron_indices[index];
}

// ---------------------------------------------------------
int Particles::MuonIndex(int index) const {
  // no check on index range for CPU-time reasons
  return m_muon_indices[index];
}

// ---------------------------------------------------------
int Particles::PhotonIndex(int index) const {
  // no check on index range for CPU-time reasons
  return m_photon_indices[index];
}

// ---------------------------------------------------------
<<<<<<< HEAD
int KLFitter::Particles::TrackIndex(int index) {
  // no check on index range for CPU-time reasons
  return fTrackIndex[index];
}

// ---------------------------------------------------------
int KLFitter::Particles::SetIsBTagged(int index, bool isBTagged) {
=======
int Particles::SetIsBTagged(int index, bool isBTagged) {
>>>>>>> a66eb759
  // check index
  if (index < 0 || index >= static_cast<int>(m_jet_btagged_bools.size())) {
    std::cout << "KLFitter::SetIsBTagged(). Index out of range." << std::endl;
    return 0;
  }

  m_jet_btagged_bools[index] = isBTagged;

  return 1;
}

// ---------------------------------------------------------
int Particles::SetBTagWeight(int index, double btagweight) {
  // check index
  if (index < 0 || index >= static_cast<int>(m_btag_weights.size())) {
    std::cout << "KLFitter::SetBTagWeight(). Index out of range." << std::endl;
    return 0;
  }

  m_btag_weights[index] = btagweight;
  SetBTagWeightSet(index, true);

  return 1;
}

// ---------------------------------------------------------
int Particles::SetBTagWeightSet(int index, bool btagweightset) {
  // check index
  if (index < 0 || index >= static_cast<int>(m_btag_weights_set.size())) {
    std::cout << "KLFitter::SetBTagWeightSet(). Index out of range." << std::endl;
    return 0;
  }

  m_btag_weights_set[index] = btagweightset;

  return 1;
}

// ---------------------------------------------------------
int Particles::SetBTaggingEfficiency(int index, double btagEff) {
  // check index
  if (index < 0 || index >= static_cast<int>(m_btag_efficiencies.size())) {
    std::cout << "KLFitter::SetBTaggingEfficiency(). Index out of range." << std::endl;
    return 0;
  }

  m_btag_efficiencies[index] = btagEff;

  return 1;
}

// ---------------------------------------------------------
int Particles::SetBTaggingRejection(int index, double btagRej) {
  // check index
  if (index < 0 || index >= static_cast<int>(m_btag_rejections.size())) {
    std::cout << "KLFitter::SetBTaggingRejection(). Index out of range." << std::endl;
    return 0;
  }

  m_btag_rejections[index] = btagRej;

  return 1;
}

// ---------------------------------------------------------
int Particles::NBTags() const {
  unsigned int n = m_jet_btagged_bools.size();
  int sum = 0;

  for (unsigned int i = 0; i < n; ++i) {
    if (m_jet_btagged_bools[i]) {
      sum++;
    }
  }

  return sum;
}
}  // namespace KLFitter<|MERGE_RESOLUTION|>--- conflicted
+++ resolved
@@ -1,4 +1,4 @@
-/*
+ /*
  * Copyright (c) 2009--2018, the KLFitter developer team
  *
  * This file is part of KLFitter.
@@ -25,143 +25,16 @@
 
 namespace KLFitter {
 // ---------------------------------------------------------
-<<<<<<< HEAD
-KLFitter::Particles::Particles() = default;
-
-// ---------------------------------------------------------
-KLFitter::Particles::Particles(const KLFitter::Particles& o) :
-    fNamePartons(std::vector<std::string>{o.fNamePartons}),
-    fNameElectrons(std::vector<std::string>{o.fNameElectrons}),
-    fNameMuons(std::vector<std::string>{o.fNameMuons}),
-    fNameTaus(std::vector<std::string>{o.fNameTaus}),
-    fNameNeutrinos(std::vector<std::string>{o.fNameNeutrinos}),
-    fNameBosons(std::vector<std::string>{o.fNameBosons}),
-    fNamePhotons(std::vector<std::string>{o.fNamePhotons}),
-    fNameTracks(std::vector<std::string>{o.fNameTracks}),
-    fJetIndex(std::vector<int>{o.fJetIndex}),
-    fElectronIndex(std::vector<int>{o.fElectronIndex}),
-    fMuonIndex(std::vector<int>{o.fMuonIndex}),
-    fPhotonIndex(std::vector<int>{o.fPhotonIndex}),
-    fTrackIndex(std::vector<int>{o.fTrackIndex}),
-    fTrueFlavor(std::vector<TrueFlavorType>{o.fTrueFlavor}),
-    fIsBTagged(std::vector<bool>{o.fIsBTagged}),
-    fBTaggingEfficiency(std::vector<double>{o.fBTaggingEfficiency}),
-    fBTaggingRejection(std::vector<double>{o.fBTaggingRejection}),
-    fBTagWeight(std::vector<double>{o.fBTagWeight}),
-    fBTagWeightSet(std::vector<bool>{o.fBTagWeightSet}),
-    fElectronDetEta(std::vector<double>{o.fElectronDetEta}),
-    fMuonDetEta(std::vector<double>{o.fMuonDetEta}),
-    fJetDetEta(std::vector<double>{o.fJetDetEta}),
-    fPhotonDetEta(std::vector<double>{o.fPhotonDetEta}),
-    fElectronCharge(std::vector<float>{o.fElectronCharge}),
-    fMuonCharge(std::vector<float>{o.fMuonCharge}),
-    fUncertainties(std::vector <std::vector<double>>{o.fUncertainties}) {
-
-  // Make deep copies of the vectors of unique pointers.
-  fPartons.reserve(o.fPartons.size());
-  for (const auto& i : o.fPartons) {
-    fPartons.emplace_back(new TLorentzVector{*i});
-  }
-
-  fElectrons.reserve(o.fElectrons.size());
-  for (const auto& i : o.fElectrons) {
-    fElectrons.emplace_back(new TLorentzVector{*i});
-  }
-
-  fMuons.reserve(o.fMuons.size());
-  for (const auto& i : o.fMuons) {
-    fMuons.emplace_back(new TLorentzVector{*i});
-  }
-
-  fTaus.reserve(o.fTaus.size());
-  for (const auto& i : o.fTaus) {
-    fTaus.emplace_back(new TLorentzVector{*i});
-  }
-
-  fNeutrinos.reserve(o.fNeutrinos.size());
-  for (const auto& i : o.fNeutrinos) {
-    fNeutrinos.emplace_back(new TLorentzVector{*i});
-  }
-
-  fBosons.reserve(o.fBosons.size());
-  for (const auto& i : o.fBosons) {
-    fBosons.emplace_back(new TLorentzVector{*i});
-  }
-
-  fPhotons.reserve(o.fPhotons.size());
-  for (const auto& i : o.fPhotons) {
-    fPhotons.emplace_back(new TLorentzVector{*i});
-  }
-
-  fTracks.reserve(o.fTracks.size());
-  for (const auto& i : o.fTracks) {
-    fTracks.emplace_back(new TLorentzVector{*i});
-  }
-}
-
-// ---------------------------------------------------------
-KLFitter::Particles::~Particles() = default;
-
-// ---------------------------------------------------------
-KLFitter::Particles& KLFitter::Particles::operator=(const KLFitter::Particles& o) {
-  fNamePartons = o.fNamePartons;
-  fNameElectrons = o.fNameElectrons;
-  fNameMuons = o.fNameMuons;
-  fNameTaus = o.fNameTaus;
-  fNameNeutrinos = o.fNameNeutrinos;
-  fNameBosons = o.fNameBosons;
-  fNamePhotons = o.fNamePhotons;
-  fNameTracks = o.fNameTracks;
-
-  fJetIndex = o.fJetIndex;
-  fElectronIndex = o.fElectronIndex;
-  fMuonIndex = o.fMuonIndex;
-  fPhotonIndex = o.fPhotonIndex;
-  fTrackIndex = o.fTrackIndex;
-
-  fTrueFlavor = o.fTrueFlavor;
-  fIsBTagged = o.fIsBTagged;
-  fBTaggingEfficiency = o.fBTaggingEfficiency;
-  fBTaggingRejection = o.fBTaggingRejection;
-  fBTagWeight = o.fBTagWeight;
-  fBTagWeightSet = o.fBTagWeightSet;
-  fElectronDetEta = o.fElectronDetEta;
-  fMuonDetEta = o.fMuonDetEta;
-  fJetDetEta = o.fJetDetEta;
-  fPhotonDetEta = o.fPhotonDetEta;
-  fElectronCharge = o.fElectronCharge;
-  fMuonCharge = o.fMuonCharge;
-  fUncertainties = o.fUncertainties;
-
-  // Make deep copies of the vectors of unique pointers.
-  fPartons = std::vector<std::unique_ptr<TLorentzVector> >{};
-  fPartons.reserve(o.fPartons.size());
-  for (const auto& i : o.fPartons) {
-    fPartons.emplace_back(new TLorentzVector{*i});
-  }
-=======
 Particles::Particles() = default;
 
 // ---------------------------------------------------------
 Particles::Particles(const Particles& o) = default;
->>>>>>> a66eb759
 
 // ---------------------------------------------------------
 Particles::~Particles() = default;
 
-<<<<<<< HEAD
-  fTracks = std::vector<std::unique_ptr<TLorentzVector> >{};
-  fTracks.reserve(o.fTracks.size());
-  for (const auto& i : o.fTracks) {
-    fTracks.emplace_back(new TLorentzVector{*i});
-  }
-
-  return *this;
-}
-=======
 // ---------------------------------------------------------
 Particles& Particles::operator=(const Particles& o) = default;
->>>>>>> a66eb759
 
 // ---------------------------------------------------------
 int Particles::AddParticle(const TLorentzVector& particle, double DetEta, float LepCharge, Particles::ParticleType ptype, std::string name, int measuredindex) {
@@ -255,19 +128,6 @@
       } else {
         m_btag_weights_set.push_back(false);
       }
-<<<<<<< HEAD
-    } else if (ptype == KLFitter::Particles::kElectron) {
-      fElectronIndex.push_back(measuredindex);
-      fElectronDetEta.push_back(DetEta);
-    } else if (ptype == KLFitter::Particles::kMuon) {
-      fMuonIndex.push_back(measuredindex);
-      fMuonDetEta.push_back(DetEta);
-    } else if (ptype == KLFitter::Particles::kPhoton) {
-      fPhotonIndex.push_back(measuredindex);
-      fPhotonDetEta.push_back(DetEta);
-    } else if (ptype == KLFitter::Particles::kTrack) {
-      fTrackIndex.push_back(measuredindex);
-=======
     } else if (ptype == Particles::kElectron) {
       m_electron_indices.push_back(measuredindex);
       m_electron_det_etas.push_back(DetEta);
@@ -277,7 +137,8 @@
     } else if (ptype == Particles::kPhoton) {
       m_photon_indices.push_back(measuredindex);
       m_photon_det_etas.push_back(DetEta);
->>>>>>> a66eb759
+    } else if (ptype == Particles::kTrack) {
+      m_track_indices.push_back(measuredindex);
     }
   } else {
     std::cout << "KLFitter::Particles::AddParticle(). Particle with the name " << name << " exists already." << std::endl;
@@ -319,7 +180,7 @@
 
   AddParticle(particle, -999, ptype, name, measuredindex, Particles::TrueFlavorType::kNone, 999);
 
-  fUncertainties.push_back(uncertainies);
+  m_uncertainties.push_back(uncertainies);
   
   // no error
   return 1;
@@ -464,12 +325,12 @@
     }
 
   // loop over all tracks
-  unsigned int ntracks = fNameTracks.size();
+  unsigned int ntracks = m_track_names.size();
   for (unsigned int i = 0; i < ntracks; ++i)
-    if (name == fNameTracks[i]) {
-      particle = fTracks[i].get();
+    if (name == m_track_names[i]) {
+      particle = &m_tracks[i];
       *index = i;
-      *ptype = KLFitter::Particles::kTrack;
+      *ptype = Particles::kTrack;
       return 1;
     }
 
@@ -520,18 +381,13 @@
 }
 
 // ---------------------------------------------------------
-<<<<<<< HEAD
-TLorentzVector* KLFitter::Particles::Track(int index) {
-  // no check on index range for CPU-time reasons
-  return fTracks[index].get();
-}
-
-
-// ---------------------------------------------------------
-int KLFitter::Particles::NParticles(KLFitter::Particles::ParticleType ptype) {
-=======
+TLorentzVector* Particles::Track(int index) {
+  // no check on index range for CPU-time reasons
+  return &m_tracks[index];
+}
+
+// ---------------------------------------------------------
 int Particles::NParticles(KLFitter::Particles::ParticleType ptype) const {
->>>>>>> a66eb759
   return static_cast<int>(ParticleContainer(ptype)->size());
 }
 
@@ -585,6 +441,9 @@
   case Particles::kPhoton:
     return &m_photons;
     break;
+  case Particles::kTrack:
+    return &m_tracks;
+    break;
   }
 
   // or null pointer
@@ -618,7 +477,7 @@
     return &m_photons;
     break;
   case KLFitter::Particles::kTrack:
-    return &fTracks;
+    return &m_tracks;
     break;
   }
 
@@ -630,24 +489,6 @@
 // ---------------------------------------------------------
 const std::vector<std::string>* Particles::ParticleNameContainer(KLFitter::Particles::ParticleType ptype) const {
   // return container
-<<<<<<< HEAD
-  if (ptype == KLFitter::Particles::kParton) {
-    return &fNamePartons;
-  } else if (ptype == KLFitter::Particles::kElectron) {
-    return &fNameElectrons;
-  } else if (ptype == KLFitter::Particles::kMuon) {
-    return &fNameMuons;
-  } else if (ptype == KLFitter::Particles::kTau) {
-    return &fNameTaus;
-  } else if (ptype == KLFitter::Particles::kBoson) {
-    return &fNameBosons;
-  } else if (ptype == KLFitter::Particles::kNeutrino) {
-    return &fNameNeutrinos;
-  } else if (ptype == KLFitter::Particles::kPhoton) {
-    return &fNamePhotons;
-  } else if (ptype == KLFitter::Particles::kTrack) {
-    return &fNameTracks;
-=======
   if (ptype == Particles::kParton) {
     return &m_parton_names;
   } else if (ptype == Particles::kElectron) {
@@ -662,7 +503,8 @@
     return &m_neutrino_names;
   } else if (ptype == Particles::kPhoton) {
     return &m_photon_names;
->>>>>>> a66eb759
+  } else if (ptype == Particles::kTrack) {
+    return &m_track_names;
   } else {
     // or null pointer
     std::cout << "KLFitter::Particles::ParticleNameContainer(). Particle type not known." << std::endl;
@@ -687,6 +529,8 @@
     return &m_neutrino_names;
   } else if (ptype == Particles::kPhoton) {
     return &m_photon_names;
+  } else if (ptype == Particles::kTrack) {
+    return &m_track_names;
   } else {
     // or null pointer
     std::cout << "KLFitter::Particles::ParticleNameContainer(). Particle type not known." << std::endl;
@@ -701,17 +545,6 @@
     return 0;
   }
 
-<<<<<<< HEAD
-  if (ptype == KLFitter::Particles::kParton) {
-    return fJetDetEta[index];
-  } else if (ptype == KLFitter::Particles::kElectron) {
-    return fElectronDetEta[index];
-  } else if (ptype == KLFitter::Particles::kMuon) {
-    return fMuonDetEta[index];
-  } else if (ptype == KLFitter::Particles::kPhoton) {
-    return fPhotonDetEta[index];
-  } 
-=======
   if (ptype == Particles::kParton) {
     return m_jet_det_etas[index];
   } else if (ptype == Particles::kElectron) {
@@ -721,7 +554,6 @@
   } else if (ptype == Particles::kPhoton) {
     return m_photon_det_etas[index];
   }
->>>>>>> a66eb759
 
   // return error value
   return -100;
@@ -755,8 +587,7 @@
 }
 
 // --------------------------------------------------------- 
-std::vector<double> KLFitter::Particles::Uncertainties(int index, KLFitter::Particles::ParticleType ptype)
-{
+std::vector<double> Particles::Uncertainties(int index, Particles::ParticleType ptype) const {
 
   if (index < 0 || index > NParticles(ptype)) {
     std::cout << "KLFitter::Particles::Uncertainties(). Index out of range." << std::endl; 
@@ -764,7 +595,7 @@
   }
 
   if (ptype == KLFitter::Particles::kTrack)
-    return ((fUncertainties)[index]);
+    return (m_uncertainties[index]);
 
   // return error value
   return std::vector<double>();
@@ -795,17 +626,13 @@
 }
 
 // ---------------------------------------------------------
-<<<<<<< HEAD
-int KLFitter::Particles::TrackIndex(int index) {
-  // no check on index range for CPU-time reasons
-  return fTrackIndex[index];
-}
-
-// ---------------------------------------------------------
-int KLFitter::Particles::SetIsBTagged(int index, bool isBTagged) {
-=======
+int Particles::TrackIndex(int index) {
+  // no check on index range for CPU-time reasons
+  return m_track_indices[index];
+}
+
+// ---------------------------------------------------------
 int Particles::SetIsBTagged(int index, bool isBTagged) {
->>>>>>> a66eb759
   // check index
   if (index < 0 || index >= static_cast<int>(m_jet_btagged_bools.size())) {
     std::cout << "KLFitter::SetIsBTagged(). Index out of range." << std::endl;
